use crate::html5::node::arena::NodeArena;
use crate::html5::node::data::{comment::CommentData, text::TextData};
use crate::html5::node::NodeTrait;
use crate::html5::node::NodeType;
use crate::html5::node::{Node, NodeData, NodeId};
use crate::html5::parser::quirks::QuirksMode;
use crate::html5::parser::tree_builder::TreeBuilder;
use crate::types::{Error, Result};
use alloc::rc::Rc;
use core::fmt;
use core::fmt::Debug;
use std::cell::RefCell;
use std::collections::HashMap;
use std::fmt::Display;
use std::ops::{Deref, DerefMut};

/// Type of the given document
#[derive(PartialEq, Debug, Copy, Clone)]
pub enum DocumentType {
    /// HTML document
    HTML,
    /// Iframe source document
    IframeSrcDoc,
}

/// Defines a document fragment which can be attached to for instance a <template> element
#[derive(PartialEq)]
pub struct DocumentFragment {
    /// Node elements inside this fragment
    arena: NodeArena,
    /// Document handle of the parent
    pub doc: DocumentHandle,
    /// Host node on which this fragment is attached
    host: NodeId,
}

impl Clone for DocumentFragment {
    /// Clones the document fragment
    fn clone(&self) -> Self {
        Self {
            arena: self.arena.clone(),
            doc: Document::clone(&self.doc),
            host: self.host,
        }
    }
}

impl Debug for DocumentFragment {
    fn fmt(&self, f: &mut fmt::Formatter) -> fmt::Result {
        write!(f, "DocumentFragment")
    }
}

impl DocumentFragment {
    /// Creates a new document fragment and attaches it to "host" node inside "doc"
    pub(crate) fn new(doc: DocumentHandle, host: NodeId) -> Self {
        Self {
            arena: NodeArena::new(),
            doc,
            host,
        }
    }
}

/// Enum of tasks that can be performed to add or update
/// update nodes in the tree.
///
/// These tasks are generated by a TreeBuilder which is implemented
/// by DocumentTaskQueue which holds a handle to the actual Document
/// to commit changes to.
pub enum DocumentTask {
    CreateElement {
        name: String,
        parent_id: NodeId,
        position: Option<usize>,
        namespace: String,
    },
    CreateText {
        content: String,
        parent_id: NodeId,
    },
    CreateComment {
        content: String,
        parent_id: NodeId,
    },
    InsertAttribute {
        key: String,
        value: String,
        element_id: NodeId,
    },
}

/// Queue of tasks that will mutate the document to add/update
/// nodes in the tree. These tasks are performed sequentially in the
/// order they were created by the TreeBuilder.
pub struct DocumentTaskQueue {
    /// Internal counter of the next ID to generate from the NodeArena
    /// without actually registering the node.
    /// WARNING: if nodes are registered in the arena while tasks are being queued
    /// this could lead to conflicts in NodeIds. NodeArena should NOT be used directly
    /// if using a DocumentTaskQueue.
    next_node_id: NodeId,
    /// Reference to the document to commit changes to
    pub(crate) document: DocumentHandle,
    /// List of tasks to commit upon execute() which is cleared after execution finishes.
    // IMPLEMENTATION NOTE: using a vec here since I'm assuming we are
    // executing all tasks at once. If we need to support stopping task
    // execution midway, then maybe a real "queue" structure that pops
    // completed tasks is needed.
    pub(crate) tasks: Vec<DocumentTask>,
}

// See tree_builder.rs for method comments
impl TreeBuilder for DocumentTaskQueue {
    fn is_empty(&self) -> bool {
        self.tasks.is_empty()
    }

    fn create_element(
        &mut self,
        name: &str,
        parent_id: NodeId,
        position: Option<usize>,
        namespace: &str,
    ) -> NodeId {
        let element = DocumentTask::CreateElement {
            name: name.to_owned(),
            parent_id,
            position,
            namespace: namespace.to_owned(),
        };
        let new_id = self.next_node_id;
        self.next_node_id = self.next_node_id.next();
        self.tasks.push(element);

        new_id
    }

    fn create_text(&mut self, content: &str, parent_id: NodeId) {
        let text = DocumentTask::CreateText {
            content: content.to_owned(),
            parent_id,
        };
        self.tasks.push(text);
    }

    fn create_comment(&mut self, content: &str, parent_id: NodeId) {
        let comment = DocumentTask::CreateComment {
            content: content.to_owned(),
            parent_id,
        };
        self.tasks.push(comment);
    }

    fn insert_attribute(&mut self, key: &str, value: &str, element_id: NodeId) {
        let attribute = DocumentTask::InsertAttribute {
            key: key.to_owned(),
            value: value.to_owned(),
            element_id,
        };
        self.tasks.push(attribute);
    }

    fn execute(&mut self) -> Vec<String> {
        let mut errors = Vec::new();
        for current_task in &self.tasks {
            match current_task {
                DocumentTask::CreateElement {
                    name,
                    parent_id,
                    position,
                    namespace,
                } => {
                    self.document
                        .create_element(name, *parent_id, *position, namespace);
                }
                DocumentTask::CreateText { content, parent_id } => {
                    self.document.create_text(content, *parent_id);
                }
                DocumentTask::CreateComment { content, parent_id } => {
                    self.document.create_comment(content, *parent_id);
                }
                DocumentTask::InsertAttribute {
                    key,
                    value,
                    element_id,
                } => {
                    if let Err(err) = self.document.insert_attribute(key, value, *element_id) {
                        errors.push(err.to_string());
                    }
                }
            }
        }
        self.tasks.clear();

        errors
    }
}

impl DocumentTaskQueue {
    pub fn new(document: &DocumentHandle) -> Self {
        let document = Document::clone(document);
        let next_node_id = document.get().arena.peek_next_id();
        Self {
            next_node_id,
            document,
            tasks: Vec::new(),
        }
    }
}

/// Defines a document
#[derive(Debug, PartialEq)]
pub struct Document {
    /// Holds and owns all nodes in the document
    pub(crate) arena: NodeArena,
    /// HTML elements with ID (e.g., <div id="myid">)
    named_id_elements: HashMap<String, NodeId>,
    /// Document type of this document
    pub doctype: DocumentType,
    /// Quirks mode of this document
    pub quirks_mode: QuirksMode,
}

impl Default for Document {
    /// Returns a default document
    fn default() -> Self {
        Self {
            arena: NodeArena::new(),
            named_id_elements: HashMap::new(),
            doctype: DocumentType::HTML,
            quirks_mode: QuirksMode::NoQuirks,
        }
    }
}

impl Document {
    /// Creates a new document
    pub fn new() -> Self {
        let arena = NodeArena::new();
        Self {
            arena,
            named_id_elements: HashMap::new(),
            doctype: DocumentType::HTML,
            quirks_mode: QuirksMode::NoQuirks,
        }
    }

    /// Returns a shared reference-counted handle for the document
    pub fn shared() -> DocumentHandle {
        DocumentHandle(Rc::new(RefCell::new(Self::new())))
    }

    /// Fast clone of a lightweight reference-counted handle for the document.  This is a shallow
    /// clone, and different handles will see the same underlying document.
    pub fn clone(handle: &DocumentHandle) -> DocumentHandle {
        DocumentHandle(Rc::clone(&handle.0))
    }

    pub(crate) fn print_nodes(&self) {
        self.arena.print_nodes();
    }

    /// Fetches a node by id or returns None when no node with this ID is found
    pub fn get_node_by_id(&self, node_id: NodeId) -> Option<&Node> {
        self.arena.get_node(node_id)
    }

    /// Fetches a mutable node by id or returns None when no node with this ID is found
    pub fn get_node_by_id_mut(&mut self, node_id: NodeId) -> Option<&mut Node> {
        self.arena.get_node_mut(node_id)
    }

    /// Fetches a node by named id (string) or returns None when no node with this ID is found
    pub fn get_node_by_named_id(&self, named_id: &str) -> Option<&Node> {
        let node_id = self.named_id_elements.get(named_id)?;
        self.arena.get_node(*node_id)
    }

    /// Fetches a mutable node by named id (string) or returns None when no node with this ID is found
    pub fn get_node_by_named_id_mut(&mut self, named_id: &str) -> Option<&mut Node> {
        let node_id = self.named_id_elements.get(named_id)?;
        self.arena.get_node_mut(*node_id)
    }

    // TODO: remove this
    fn validate_named_id(&self, named_id: &str) -> bool {
        if named_id.contains(char::is_whitespace) {
            return false;
        }

        if named_id.is_empty() {
            return false;
        }

        // must contain at least one character, but
        // doesn't specify it should *start* with a character
        if !named_id.contains(char::is_alphabetic) {
            return false;
        }

        true
    }

    /// Set a new named ID on a node (also updates the underlying node's attribute)
    /// ID will NOT be set if it doesn't pass validation
    pub fn set_node_named_id(&mut self, node_id: NodeId, named_id: &str) {
        if !self.validate_named_id(named_id) {
            return;
        }

        // if ID already exists in DOM tree, do nothing
        if self.named_id_elements.contains_key(named_id) {
            return;
        }

        let mut old_named_id: Option<String> = None;
        if let Some(node) = self.get_node_by_id_mut(node_id) {
            if node.type_of() != NodeType::Element {
                return;
            }

            old_named_id = node.get_named_id();

            node.set_named_id(named_id);
            self.named_id_elements.insert(named_id.to_owned(), node_id);
        }

        if let Some(old_named_id) = old_named_id {
            self.named_id_elements.remove(&old_named_id);
        }
    }

    pub fn add_new_node(&mut self, node: Node) -> NodeId {
        let mut node_named_id: Option<String> = None;
        if let NodeData::Element(element) = &node.data {
            if let Some(named_id) = element.attributes.get("id") {
                node_named_id = Some(named_id.clone());
            }
        }

        // Register the node if needed
        let node_id = if !node.is_registered {
            self.arena.register_node(node)
        } else {
            node.id
        };

        // TODO: this will also be removed like above note
        if let Some(named_id) = node_named_id {
            self.set_node_named_id(node_id, &named_id);
        }

        // update the node's ID (it uses default ID when first created)
        if let Some(node) = self.get_node_by_id_mut(node_id) {
            if let NodeData::Element(element) = &mut node.data {
                element.set_id(node_id);
            }
        }

        node_id
    }

    /// Inserts a node to the parent node at the given position in the children (or none
    /// to add at the end). Will automatically register the node if not done so already
    pub fn add_node(&mut self, node: Node, parent_id: NodeId, position: Option<usize>) -> NodeId {
        let node_id = self.add_new_node(node);

        self.attach_node_to_parent(node_id, parent_id, position);

        node_id
    }

    /// Relocates a node to another parent node
    pub fn relocate(&mut self, node_id: NodeId, parent_id: NodeId) {
        let node = self.arena.get_node_mut(node_id).unwrap();
        if !node.is_registered {
            panic!("Node is not registered to the arena");
        }

        if node.parent.is_some() && node.parent.unwrap() == parent_id {
            // Nothing to do when we want to relocate to its own parent
            return;
        }

        self.detach_node_from_parent(node_id);
        self.attach_node_to_parent(node_id, parent_id, None);
    }

    /// Adds the node as a child the parent node. If position is given, it will be inserted as a
    /// child at that given position
    pub fn attach_node_to_parent(
        &mut self,
        node_id: NodeId,
        parent_id: NodeId,
        position: Option<usize>,
    ) -> bool {
        //check if any children of node have parent as child
        if parent_id == node_id || self.has_cyclic_reference(node_id, parent_id) {
            return false;
        }

        if let Some(parent_node) = self.get_node_by_id_mut(parent_id) {
            // Make sure position can never be larger than the number of children in the parent
            if let Some(mut position) = position {
                if position > parent_node.children.len() {
                    position = parent_node.children.len();
                }
                parent_node.children.insert(position, node_id);
            } else {
                // No position given, add to end of the children list
                parent_node.children.push(node_id);
            }
        }

        let node = self.arena.get_node_mut(node_id).unwrap();
        node.parent = Some(parent_id);

        true
    }

    /// Separates the given node from its parent node (if any)
    pub fn detach_node_from_parent(&mut self, node_id: NodeId) {
        let parent = self.get_node_by_id(node_id).expect("node not found").parent;

        if let Some(parent_id) = parent {
            let parent_node = self
                .get_node_by_id_mut(parent_id)
                .expect("parent node not found");
            parent_node.children.retain(|&id| id != node_id);

            let node = self.get_node_by_id_mut(node_id).expect("node not found");
            node.parent = None;
        }
    }

    /// returns the root node
    pub fn get_root(&self) -> &Node {
        self.arena
            .get_node(NodeId::root())
            .expect("Root node not found !?")
    }

    /// Returns true when the given parent_id is a child of the node_id
    pub fn has_cyclic_reference(&self, node_id: NodeId, parent_id: NodeId) -> bool {
        has_child_recursive(&self.arena, node_id, parent_id)
    }
}

/// Returns true when the parent node has the child node as a child, or if any of the children of
/// the parent node have the child node as a child.
fn has_child_recursive(arena: &NodeArena, parent_id: NodeId, child_id: NodeId) -> bool {
    let node = arena.get_node(parent_id).cloned();
    if node.is_none() {
        return false;
    }

    let node = node.unwrap();
    for id in node.children.iter() {
        if *id == child_id {
            return true;
        }
        let child = arena.get_node(*id).cloned();
        if has_child(arena, child, child_id) {
            return true;
        }
    }
    false
}

fn has_child(arena: &NodeArena, parent: Option<Node>, child_id: NodeId) -> bool {
    let parent_node = if let Some(node) = parent {
        node
    } else {
        return false;
    };

    if parent_node.children.is_empty() {
        return false;
    }

    for id in parent_node.children {
        if id == child_id {
            return true;
        }
        let node = arena.get_node(id).cloned();
        if has_child(arena, node, child_id) {
            return true;
        }
    }

    false
}

impl Document {
    /// Print a node and all its children in a tree-like structure
    pub fn print_tree(&self, node: &Node, prefix: String, last: bool, f: &mut fmt::Formatter) {
        let mut buffer = prefix.clone();
        if last {
            buffer.push_str("└─ ");
        } else {
            buffer.push_str("├─ ");
        }

        // buffer.push_str(&format!("({:?}) ", node.id.as_usize()));

        match &node.data {
            NodeData::Document(_) => {
                _ = writeln!(f, "{}Document", buffer);
            }
            NodeData::Text(TextData { value, .. }) => {
                _ = writeln!(f, "{}\"{}\"", buffer, value);
            }
            NodeData::Comment(CommentData { value, .. }) => {
                _ = writeln!(f, "{}<!-- {} -->", buffer, value);
            }
            NodeData::Element(element) => {
                _ = write!(f, "{}<{}", buffer, element.name);
                for (key, value) in element.attributes.iter() {
                    _ = write!(f, " {}={}", key, value);
                }
                _ = writeln!(f, ">");
            }
        }

        if prefix.len() > 40 {
            _ = writeln!(f, "...");
            return;
        }

        let mut buffer = prefix;
        if last {
            buffer.push_str("   ");
        } else {
            buffer.push_str("│  ");
        }

        let len = node.children.len();
        for (i, child) in node.children.iter().enumerate() {
            let child = self.arena.get_node(*child).expect("Child not found");
            self.print_tree(child, buffer.clone(), i == len - 1, f);
        }
    }
}

impl Display for Document {
    fn fmt(&self, f: &mut fmt::Formatter) -> fmt::Result {
        self.print_tree(self.get_root(), "".to_string(), true, f);
        Ok(())
    }
}

#[derive(Debug)]
pub struct DocumentHandle(Rc<RefCell<Document>>);

impl Display for DocumentHandle {
    fn fmt(&self, f: &mut fmt::Formatter<'_>) -> fmt::Result {
        write!(f, "{}", self.0.borrow())
    }
}

impl PartialEq for DocumentHandle {
    fn eq(&self, other: &Self) -> bool {
        self.0.eq(&other.0)
    }
}

// NOTE: it is preferred to use Document::clone() when
// copying a DocumentHandle reference. However, for
// any structs using this handle that use #[derive(Clone)],
// this implementation is required.
impl Clone for DocumentHandle {
    fn clone(&self) -> DocumentHandle {
        DocumentHandle(Rc::clone(&self.0))
    }
}

impl Eq for DocumentHandle {}

impl DocumentHandle {
    /// Retrieves a immutable reference to the document
    pub fn get(&self) -> impl Deref<Target = Document> + '_ {
        self.0.borrow()
    }

    /// Retrieves a mutable reference to the document
    pub fn get_mut(&mut self) -> impl DerefMut<Target = Document> + '_ {
        self.0.borrow_mut()
    }

    /// Attaches a node to the parent node at the given position in the children (or none
    /// to add at the end).
    pub fn attach_node_to_parent(
        &mut self,
        node_id: NodeId,
        parent_id: NodeId,
        position: Option<usize>,
    ) -> bool {
        self.get_mut()
            .attach_node_to_parent(node_id, parent_id, position)
    }

    /// Separates the given node from its parent node (if any)
    pub fn detach_node_from_parent(&mut self, node_id: NodeId) {
        self.get_mut().detach_node_from_parent(node_id)
    }

    /// Inserts a node to the parent node at the given position in the children (or none
    /// to add at the end). Will automatically register the node if not done so already
    /// Returns the node ID of the inserted node
    pub fn add_node(&mut self, node: Node, parent_id: NodeId, position: Option<usize>) -> NodeId {
        self.get_mut().add_node(node, parent_id, position)
    }

    /// Relocates a node to another parent node
    pub fn relocate(&mut self, node_id: NodeId, parent_id: NodeId) {
        self.get_mut().relocate(node_id, parent_id)
    }

    /// Returns true when there is a cyclic reference from the given node_id to the parent_id
    pub fn has_cyclic_reference(&self, node_id: NodeId, parent_id: NodeId) -> bool {
        self.get().has_cyclic_reference(node_id, parent_id)
    }

    /// Creates and attaches a new element node to the document
    pub fn create_element(
        &mut self,
        name: &str,
        parent_id: NodeId,
        position: Option<usize>,
        namespace: &str,
    ) {
        let new_element = Node::new_element(self, name, HashMap::new(), namespace);
        self.add_node(new_element, parent_id, position);
    }

    /// Creates and attaches a new text node to the document
    pub fn create_text(&mut self, content: &str, parent_id: NodeId) {
        let new_text = Node::new_text(self, content);
        self.add_node(new_text, parent_id, None);
    }

    /// Creates and attaches a new comment node to the document
    pub fn create_comment(&mut self, content: &str, parent_id: NodeId) {
        let new_comment = Node::new_comment(self, content);
        self.add_node(new_comment, parent_id, None);
    }

    /// according to HTML5 spec: 3.2.3.1
    /// https://www.w3.org/TR/2011/WD-html5-20110405/elements.html#the-id-attribute
    fn validate_attribute_value(&self, value: &str) -> bool {
        if value.contains(char::is_whitespace) {
            return false;
        }

        if value.is_empty() {
            return false;
        }

        // must contain at least one character,
        // but doesn't specify it should *start* with a character
        value.contains(char::is_alphabetic)
    }

    /// Inserts an attribute to an element node.
    /// If node is not an element, returns an Err()
    pub fn insert_attribute(&mut self, key: &str, value: &str, element_id: NodeId) -> Result<()> {
        if !self.validate_attribute_value(value) {
            return Err(Error::DocumentTask(format!(
                "Attribute value '{}' did not pass validation",
                value
            )));
        }

        if let Some(node) = self.get_mut().get_node_by_id_mut(element_id) {
            if let NodeData::Element(element) = &mut node.data {
                element.attributes.insert(key, value);
            } else {
                return Err(Error::DocumentTask(format!(
                    "Node ID {} is not an element",
                    element_id
                )));
            }
        } else {
            return Err(Error::DocumentTask(format!(
                "Node ID {} not found",
                element_id
            )));
        }

        // special cases that need to sync with DOM
        match key {
            "id" => {
                self.get_mut()
                    .named_id_elements
                    .insert(value.to_owned(), element_id);
            }
            "class" => {
                // this will be upcoming in a later PR
                todo!()
            }
            _ => {}
        }
        Ok(())
    }
}

/// This struct will be used to create a fully initialized document or document fragment
pub struct DocumentBuilder;

impl DocumentBuilder {
    /// Creates a new document with a document root node
    pub fn new_document() -> DocumentHandle {
        let mut doc = Document::shared();

        let handle = &Document::clone(&doc);
        let node = Node::new_document(handle);
        doc.get_mut().arena.register_node(node);

        doc
    }

    /// Creates a new document fragment with the context as the root node
    pub fn new_document_fragment(_doc: DocumentHandle, _context: NodeId) -> DocumentHandle {
        // @TODO: Create a document fragment and set doc/context as the root node
        todo!();
    }
}

#[cfg(test)]
mod tests {
<<<<<<< HEAD
    use crate::html5::node::{NodeTrait, HTML_NAMESPACE};
    use crate::html5::parser::document::{DocumentTaskQueue, NodeType};
    use crate::html5::parser::tree_builder::TreeBuilder;
    use crate::html5::parser::{Document, Node, NodeData, NodeId};
=======
    use crate::html5::node::HTML_NAMESPACE;
    use crate::html5::parser::document::{Document, DocumentBuilder};
    use crate::html5::parser::{Node, NodeData, NodeId};
>>>>>>> ba18e012
    use std::collections::HashMap;

    #[test]
    fn relocate() {
        let mut document = DocumentBuilder::new_document();

        let parent = Node::new_element(&document, "parent", HashMap::new(), HTML_NAMESPACE);
        let node1 = Node::new_element(&document, "div1", HashMap::new(), HTML_NAMESPACE);
        let node2 = Node::new_element(&document, "div2", HashMap::new(), HTML_NAMESPACE);
        let node3 = Node::new_element(&document, "div3", HashMap::new(), HTML_NAMESPACE);
        let node3_1 = Node::new_element(&document, "div3_1", HashMap::new(), HTML_NAMESPACE);

        let parent_id = document.get_mut().add_node(parent, NodeId::from(0), None);
        let node1_id = document.get_mut().add_node(node1, parent_id, None);
        let node2_id = document.get_mut().add_node(node2, parent_id, None);
        let node3_id = document.get_mut().add_node(node3, parent_id, None);
        let node3_1_id = document.get_mut().add_node(node3_1, node3_id, None);

        assert_eq!(
            format!("{}", document),
            r#"└─ Document
   └─ <parent>
      ├─ <div1>
      ├─ <div2>
      └─ <div3>
         └─ <div3_1>
"#
        );

        document.get_mut().relocate(node3_1_id, node1_id);
        assert_eq!(
            format!("{}", document),
            r#"└─ Document
   └─ <parent>
      ├─ <div1>
      │  └─ <div3_1>
      ├─ <div2>
      └─ <div3>
"#
        );

        document.get_mut().relocate(node1_id, node2_id);
        assert_eq!(
            format!("{}", document),
            r#"└─ Document
   └─ <parent>
      ├─ <div2>
      │  └─ <div1>
      │     └─ <div3_1>
      └─ <div3>
"#
        );
    }

    #[test]
    fn set_named_id_to_element() {
        let mut document = Document::shared();

        let attributes = HashMap::new();
        let node = Node::new_element(&document, "div", attributes.clone(), HTML_NAMESPACE);
        let node_id = NodeId::from(0);
        let _ = document.get_mut().add_node(node, node_id, None);

        // invalid name (empty)
        document.get_mut().set_node_named_id(node_id, "");
        assert!(!document
            .get()
            .get_node_by_id(node_id)
            .unwrap()
            .has_named_id());
        // invalid name (spaces)
        document.get_mut().set_node_named_id(node_id, "my id");
        assert!(!document
            .get()
            .get_node_by_id(node_id)
            .unwrap()
            .has_named_id());
        // invalid name (no characters)
        document.get_mut().set_node_named_id(node_id, "123");
        assert!(!document
            .get()
            .get_node_by_id(node_id)
            .unwrap()
            .has_named_id());
        // valid name
        document.get_mut().set_node_named_id(node_id, "myid");
        assert!(document
            .get()
            .get_node_by_id(node_id)
            .unwrap()
            .has_named_id());
        assert_eq!(
            document
                .get()
                .get_node_by_id(node_id)
                .unwrap()
                .get_named_id(),
            Some("myid".to_owned())
        );
    }

    #[test]
    fn set_named_id_to_non_element() {
        let mut document = DocumentBuilder::new_document();
        let node = Node::new_text(&document, "sample");
        let node_id = NodeId::from(0);
        let _ = document.get_mut().add_node(node, node_id, None);

        // even if this is a valid name, nothing will happen since it's not an Element type
        document.get_mut().set_node_named_id(node_id, "myid");
        assert!(!document
            .get()
            .get_node_by_id(node_id)
            .unwrap()
            .has_named_id());
    }

    #[test]
    fn duplicate_named_id_elements() {
        let attributes = HashMap::new();

        let mut document = Document::shared();

        let mut node1 = Node::new_element(&document, "div", attributes.clone(), HTML_NAMESPACE);
        let mut node2 = Node::new_element(&document, "div", attributes.clone(), HTML_NAMESPACE);

        match &mut node1.data {
            NodeData::Element(element) => {
                element.attributes.insert("id", "myid");
            }
            _ => panic!(),
        }

        match &mut node2.data {
            NodeData::Element(element) => {
                element.attributes.insert("id", "myid");
            }
            _ => panic!(),
        }

        let _ = document.get_mut().add_node(node1, NodeId::from(0), None);
        let _ = document.get_mut().add_node(node2, NodeId::from(1), None);

        // two elements here have the same ID, the ID will only be tied to NodeId(0) since
        // the HTML5 spec specifies that every ID must uniquely specify one element in the DOM
        // and we inserted NodeId(0) first
        assert_eq!(
            document.get().get_node_by_named_id("myid").unwrap().id,
            NodeId::from(0)
        );

        // however, with that in mind, NodeId(1) will still have id="myid" on the Node itself,
        // but it is not searchable in the DOM. Even if you change the id of NodeId(0), NodeId(1)
        // will still NOT be searchable under get_node_by_named_id. This behaviour can be changed
        // by using a stack/vector/queue/whatever in the HashMap, but since the spec states
        // there should be one unique ID per element, I don't think we should support it
        document
            .get_mut()
            .set_node_named_id(NodeId::from(0), "otherid");
        assert!(document.get().get_node_by_named_id("myid").is_none());
    }

    #[test]
    fn verify_node_ids_in_element_data() {
        let mut document = DocumentBuilder::new_document();

        let node1 = Node::new_element(&document, "div", HashMap::new(), HTML_NAMESPACE);
        let node2 = Node::new_element(&document, "div", HashMap::new(), HTML_NAMESPACE);

        document.get_mut().add_node(node1, NodeId::from(0), None);
        document.get_mut().add_node(node2, NodeId::from(0), None);

        let doc_ptr = document.get();

        let get_node1 = doc_ptr.get_node_by_id(NodeId::from(1)).unwrap();
        let get_node2 = doc_ptr.get_node_by_id(NodeId::from(2)).unwrap();

        let NodeData::Element(element1) = &get_node1.data else {
            panic!()
        };

        assert_eq!(element1.node_id, NodeId::from(1));

        let NodeData::Element(element2) = &get_node2.data else {
            panic!()
        };

        assert_eq!(element2.node_id, NodeId::from(2));
    }

    #[test]
    fn document_task_queue() {
        let mut document = Document::shared();
        let document_clone = Document::clone(&document);
        document.get_mut().create_root(&document_clone);

        // Using task queue to create the following structure initially:
        // <div>
        //   <p>
        //     <!-- comment inside p -->
        //     hey
        //   </p>
        //   <!-- comment inside div -->
        // </div>

        // then execute the queue and use it again to add an attribute to <p>:
        // <p id="myid">hey</p>
        let mut task_queue = DocumentTaskQueue::new(&document);

        // NOTE: only elements return the ID
        let div_id = task_queue.create_element("div", NodeId::root(), None, HTML_NAMESPACE);
        assert_eq!(div_id, NodeId::from(1));

        let p_id = task_queue.create_element("p", div_id, None, HTML_NAMESPACE);
        assert_eq!(p_id, NodeId::from(2));

        task_queue.create_comment("comment inside p", p_id);
        task_queue.create_text("hey", p_id);
        task_queue.create_comment("comment inside div", div_id);

        // at this point, the DOM should have NO nodes (besides root)
        assert_eq!(document.get().arena.count_nodes(), 1);

        // validate our queue is loaded
        assert!(!task_queue.is_empty());
        let errors = task_queue.execute();
        assert!(errors.is_empty());

        // validate queue is empty
        assert!(task_queue.is_empty());

        // DOM should now have all our nodes
        assert_eq!(document.get().arena.count_nodes(), 6);

        // NOTE: these checks are scoped separately since this is using an
        // immutable borrow and we make a mutable borrow after (to insert the attribute).
        // We need this immutable borrow to die off before making a new mutable borrow
        // (and again an immutable borrow for validation afterwards)
        {
            // validate DOM is correctly laid out
            let doc_read = document.get();
            let root = doc_read.get_root(); // <!DOCTYPE html>
            let root_children = &root.children;

            // div child
            let div_child = doc_read.get_node_by_id(root_children[0]).unwrap();
            assert_eq!(div_child.type_of(), NodeType::Element);
            assert_eq!(div_child.name, "div");
            let div_children = &div_child.children;

            // p child
            let p_child = doc_read.get_node_by_id(div_children[0]).unwrap();
            assert_eq!(p_child.type_of(), NodeType::Element);
            assert_eq!(p_child.name, "p");
            let p_children = &p_child.children;

            // comment inside p
            let p_comment = doc_read.get_node_by_id(p_children[0]).unwrap();
            assert_eq!(p_comment.type_of(), NodeType::Comment);
            let NodeData::Comment(p_comment_data) = &p_comment.data else {
                panic!()
            };
            assert_eq!(p_comment_data.value, "comment inside p");

            // body inside p
            let p_body = doc_read.get_node_by_id(p_children[1]).unwrap();
            assert_eq!(p_body.type_of(), NodeType::Text);
            let NodeData::Text(p_body_data) = &p_body.data else {
                panic!()
            };
            assert_eq!(p_body_data.value, "hey");

            // comment inside div
            let div_comment = doc_read.get_node_by_id(div_children[1]).unwrap();
            assert_eq!(div_comment.type_of(), NodeType::Comment);
            let NodeData::Comment(div_comment_data) = &div_comment.data else {
                panic!()
            };
            assert_eq!(div_comment_data.value, "comment inside div");
        }

        // use task queue again to add an ID attribute
        task_queue.insert_attribute("id", "myid", div_id);
        let errors = task_queue.execute();
        assert!(errors.is_empty());

        let doc_read = document.get();
        // validate ID is searchable in dom
        assert_eq!(*doc_read.named_id_elements.get("myid").unwrap(), div_id);

        // validate attribute is applied to underlying element
        let div_node = doc_read.get_node_by_id(div_id).unwrap();
        let NodeData::Element(div_element) = &div_node.data else {
            panic!()
        };
        assert_eq!(div_element.attributes.get("id").unwrap(), "myid");
    }

    #[test]
    fn task_queue_insert_attribute_failues() {
        let mut document = Document::shared();
        let document_clone = Document::clone(&document);
        document.get_mut().create_root(&document_clone);

        let mut task_queue = DocumentTaskQueue::new(&document);
        let div_id = task_queue.create_element("div", NodeId::root(), None, HTML_NAMESPACE);
        task_queue.create_comment("content", div_id); // this is NodeId::from(2)
        task_queue.execute();

        task_queue.insert_attribute("id", "myid", NodeId::from(2));
        task_queue.insert_attribute("id", "myid", NodeId::from(42));
        task_queue.insert_attribute("id", "my id", NodeId::from(1));
        task_queue.insert_attribute("id", "123", NodeId::from(1));
        task_queue.insert_attribute("id", "", NodeId::from(1));
        let errors = task_queue.execute();
        assert_eq!(errors.len(), 5);
        assert_eq!(
            errors[0],
            "document task error: Node ID 2 is not an element",
        );
        assert_eq!(errors[1], "document task error: Node ID 42 not found");
        assert_eq!(
            errors[2],
            "document task error: Attribute value 'my id' did not pass validation",
        );
        assert_eq!(
            errors[3],
            "document task error: Attribute value '123' did not pass validation",
        );
        assert_eq!(
            errors[4],
            "document task error: Attribute value '' did not pass validation",
        );

        // validate that changes did not apply to DOM
        let doc_read = document.get();
        assert!(doc_read.named_id_elements.get("myid").is_none());
        assert!(doc_read.named_id_elements.get("my id").is_none());
        assert!(doc_read.named_id_elements.get("123").is_none());
        assert!(doc_read.named_id_elements.get("").is_none());
    }
}<|MERGE_RESOLUTION|>--- conflicted
+++ resolved
@@ -729,16 +729,10 @@
 
 #[cfg(test)]
 mod tests {
-<<<<<<< HEAD
     use crate::html5::node::{NodeTrait, HTML_NAMESPACE};
     use crate::html5::parser::document::{DocumentTaskQueue, NodeType};
     use crate::html5::parser::tree_builder::TreeBuilder;
     use crate::html5::parser::{Document, Node, NodeData, NodeId};
-=======
-    use crate::html5::node::HTML_NAMESPACE;
-    use crate::html5::parser::document::{Document, DocumentBuilder};
-    use crate::html5::parser::{Node, NodeData, NodeId};
->>>>>>> ba18e012
     use std::collections::HashMap;
 
     #[test]
