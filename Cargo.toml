--- conflicted
+++ resolved
@@ -64,17 +64,10 @@
 nom = "7.1.3"
 nom_locate = "4.2.0"
 sqlite = "0.33.0"
-<<<<<<< HEAD
 #wildmatch = "2.2.0"
 clap = { version = "4.5.0", features = ["derive"] }
 #cli-table = "0.4.7"
 #textwrap = "0.16.0"
-=======
-wildmatch = "2.2.0"
-clap = { version = "4.5.1", features = ["derive"] }
-cli-table = "0.4.7"
-textwrap = "0.16.1"
->>>>>>> 798de4a4
 log = "0.4.20"
 #domain-lookup-tree = "0.1"
 #hickory-resolver = "0.24.0"
